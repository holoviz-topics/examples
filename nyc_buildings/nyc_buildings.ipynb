--- conflicted
+++ resolved
@@ -8,11 +8,7 @@
     "\n",
     "If you want to work with lots of polygons, here you can see how to use [SpatialPandas](https://github.com/holoviz/spatialpandas) and Dask to represent polygons efficiently in memory, fastparquet to represent them efficiently on disk, and [Datashader](https://datashader.org) to render them quickly in a web browser. This notebook also demonstrates how to support hovering for datashaded polygons, with Bokeh overlaying a single vector-based representation of a polygon where the mouse cursor is, while all the rest are sent to the browser only as rendered pixels. That way hover and other interactive features can be supported fully without ever needing to transfer large amounts of data or store them in the limited memory of the web browser tab.  \n",
     "\n",
-<<<<<<< HEAD
-    "This example plots the outlines of all the buildings in New York city. See\n",
-=======
     "This example plots the outlines of all the buildings in New York City. See\n",
->>>>>>> 83eb4df7
     "[nyc.gov](https://www1.nyc.gov/site/doitt/residents/gis-2d-data.page) for the original data and its description."
    ]
   },
