--- conflicted
+++ resolved
@@ -9,11 +9,7 @@
 user_fields: [labels, skip, maintainers]
 
 channels:
-<<<<<<< HEAD
-- pyviz/label/dev
-=======
 - pyviz
->>>>>>> 83eb4df7
 
 packages: &pkgs
 - python=3.7
@@ -21,15 +17,9 @@
 - colorcet=2.0.1
 - dask=2020.12.0
 - datashader=0.12.1
-<<<<<<< HEAD
-- holoviews=1.14.3
-- bokeh=2.3
-- spatialpandas=0.4.0a1
-=======
 - holoviews=1.14.4
 - bokeh=2.3
 - spatialpandas=0.4.0
->>>>>>> 83eb4df7
 - conda-forge::pyarrow=2.0
 
 dependencies: *pkgs
