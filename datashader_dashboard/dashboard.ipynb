--- conflicted
+++ resolved
@@ -186,11 +186,7 @@
     "\n",
     "You can find out more about how to work with these objects at the websites linked for each one. \n",
     "\n",
-<<<<<<< HEAD
     "If you want to start working with this code for your own purposes, parts 1 and 3 should be simple to get started with. You should be able to add new datasets easily to `dashboard.yml` by copying the description of the simplest dataset (e.g. `osm-1b`). If you wish, you can then compare that dataset's description to the other datasets, to see how other fields and metadata can be added if you want there to be more options for users to explore a particular dataset. Similarly, you can easily add additional items to lay out in rows and columns in the `panel` app; it should be trivial to add anything Panel supports (text boxes, images, other separate plots, etc.) to this layout as described at [panel.holoviz.org](http://panel.holoviz.org). "
-=======
-    "If you want to start working with this code for your own purposes, parts 1 and 3 should be simple to get started with. You should be able to add new datasets easily to `dashboard.yml` by copying the description of the simplest dataset (e.g. `osm-1b`). If you wish, you can then compare that dataset's description to the other datasets, to see how other fields and metadata can be added if you want there to be more options for users to explore a particular dataset. Similarly, you can easily add additional items to lay out in rows and columns in the `panel` app; it should be trivial to add anything Panel supports (text boxes, images, other separate plots, etc.) to this layout as described at [Panel.pyviz.org](http://panel.holoviz.org). "
->>>>>>> e621a402
    ]
   },
   {
