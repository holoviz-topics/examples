# Build all the projects in dryrun mode:
# - on demand
# - every month
# The list of projects to run is obtained from the repo directories,
# after ignoring a few of them like `doc/`
name: build_all

on: 
  workflow_dispatch:
    inputs:
      target:
        description: Build mode
        type: choice
        options:
        # - evaluated
        - dryrun
        required: true
        default: dryrun

jobs:
  get-build-matrix:
    runs-on: ubuntu-latest
    steps:
      - uses: actions/checkout@v3
      - name: set matrix
        id: set-matrix
        shell:  bash -l {0}
        # List the directories
        # Remove the ending /
        # Filter out some directories
        # Add "" around each directory name
        # Turn the stream into a list
        # Remove the last , character
        # Add [] around the list 
        run: |
          PROJECTS=$(ls -d */ \
          | sed 's/.$//' \
          | grep -v '__pycache__\|template\|doc\|test_data' \
          | sed 's/^/"/' \
          | sed 's/$/"/'  \
          | tr '\n' ',' \
          | sed 's/.$//' \
          | sed 's/^/[/' \
          | sed 's/$/]/')
          echo $PROJECTS
          echo "::set-output name=project_matrix::$PROJECTS"
    outputs:
      project_matrix: ${{ steps.set-matrix.outputs.project_matrix }}
  build:
    name: Build project ${{ matrix.project }} in ${{ github.event.inputs.target }} mode
    needs: get-build-matrix
    runs-on: ubuntu-latest
    timeout-minutes: 60
    strategy:
      fail-fast: false
      matrix:
        project: ${{ fromJson(needs.get-build-matrix.outputs.project_matrix) }}
    steps:
    - uses: actions/checkout@v3
    - name: Build project
      uses: ./.github/actions/build_one
      with:
        target: ${{ github.event.inputs.target }}
        project: ${{ matrix.project }}
<<<<<<< HEAD
        gh_token: ${{ secrets.GITHUB_TOKEN }}
=======

    # - name: Trigger downstream test workflow and wait
    #   uses: convictional/trigger-workflow-and-wait@v1.6.3
    #   with:
    #     github_token: ${{ secrets.ACCESS_TOKEN }}
    #     workflow_file_name: build.yaml
    #     ref: main
    #     wait_interval: 120
    #     propagate_failure: true
    #     trigger_workflow: true
    #     wait_workflow: true
>>>>>>> 8bf4ae2a
<|MERGE_RESOLUTION|>--- conflicted
+++ resolved
@@ -62,9 +62,7 @@
       with:
         target: ${{ github.event.inputs.target }}
         project: ${{ matrix.project }}
-<<<<<<< HEAD
         gh_token: ${{ secrets.GITHUB_TOKEN }}
-=======
 
     # - name: Trigger downstream test workflow and wait
     #   uses: convictional/trigger-workflow-and-wait@v1.6.3
@@ -75,5 +73,4 @@
     #     wait_interval: 120
     #     propagate_failure: true
     #     trigger_workflow: true
-    #     wait_workflow: true
->>>>>>> 8bf4ae2a
+    #     wait_workflow: true