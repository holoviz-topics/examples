--- conflicted
+++ resolved
@@ -14,13 +14,8 @@
   skip:
   - IEX_to_CSV.ipynb
 
-<<<<<<< HEAD
-user_fields: [labels, skip, maintainers]
+user_fields: [examples_config]
 channels: [pyviz/label/dev, defaults]
-=======
-user_fields: [examples_config]
-channels: [pyviz/label/dev]
->>>>>>> e375c3e0
 
 packages: &pkgs
 - python=3.7
