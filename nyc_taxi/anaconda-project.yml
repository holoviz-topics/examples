# To reproduce: install 'anaconda-project', then 'anaconda-project run'
name: nyc_taxi
description: Plotting the NYC taxi dataset using Datashader.
examples_config:
  maintainers:
  - jbednar
  labels:
  - datashader
  - panel

user_fields: [examples_config]

<<<<<<< HEAD
channels:
- pyviz

packages: &pkgs
- python=3.8
- notebook=6.4.0
- ipykernel=5.3.4
- bokeh=2.3.2
- datashader=0.12.1
- fastparquet=0.5.0
- holoviews=1.14.4
- numpy=1.20.2
- pandas=1.2.4
- panel=0.11.3
- python-snappy=0.6.0
- tornado=6.1
- xarray=0.18
- numba=0.53.1
=======
channels: [defaults]

packages: &pkgs
- python=3.7
- notebook
- bokeh
- datashader
- fastparquet
- holoviews
- numpy
- pandas=1.2.5
- param
- panel
- python-snappy
- tornado
>>>>>>> ad9634cb

dependencies: *pkgs

commands:
  dashboard:
    unix: panel serve dashboard.ipynb --show
    supports_http_options: true
  notebooks:
    notebook: .
  test:
    unix: pytest --nbsmoke-run --ignore envs
    windows: pytest --nbsmoke-run --ignore envs
    env_spec: test
  lint:
    unix: pytest --nbsmoke-lint --ignore envs
    windows: pytest --nbsmoke-lint --ignore envs
    env_spec: test

variables: {}
downloads:
  DATA:
    url: https://s3.amazonaws.com/datashader-data/nyc_taxi_wide.parq
    description: NYC Taxi Data
    filename: data/nyc_taxi_wide.parq

env_specs:
  default: {}
  test:
    packages: &testpkgs
      - nbsmoke=0.2.8
      - pytest=4.4.1
    dependencies: *testpkgs
platforms:
- linux-64
- osx-64
- win-64<|MERGE_RESOLUTION|>--- conflicted
+++ resolved
@@ -10,7 +10,6 @@
 
 user_fields: [examples_config]
 
-<<<<<<< HEAD
 channels:
 - pyviz
 
@@ -29,23 +28,6 @@
 - tornado=6.1
 - xarray=0.18
 - numba=0.53.1
-=======
-channels: [defaults]
-
-packages: &pkgs
-- python=3.7
-- notebook
-- bokeh
-- datashader
-- fastparquet
-- holoviews
-- numpy
-- pandas=1.2.5
-- param
-- panel
-- python-snappy
-- tornado
->>>>>>> ad9634cb
 
 dependencies: *pkgs
 
