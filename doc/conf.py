--- conflicted
+++ resolved
@@ -56,11 +56,8 @@
     'myst_nb',
     'sphinx_design',
     'sphinx_copybutton',
-<<<<<<< HEAD
+    'nbsite.analytics',
     'sphinxext.rediraffe',
-=======
-    'nbsite.analytics',
->>>>>>> 2b6442a5
 ]
 
 # Turn off myst-nb execute (should not be required, but who knows!)
